import UIKit

extension UITableView {
    
    /// Register a cell type for reuse
    ///
    /// - parameter type: The type of cell that must be registered
<<<<<<< HEAD
    public func register(_ type: NibClassType<UITableViewCell>) {
=======
    func register(_ type: CellType) {
>>>>>>> 5d515ccb
        switch type {
        case .class(let cellClass):
            self.register(cellClass, forCellReuseIdentifier: type.reusableIdentifier)
        case .nib(let nib, _):
            self.register(nib, forCellReuseIdentifier: type.reusableIdentifier)
        }
    }

    /// Register a header/footer type for reuse
    ///
    /// - parameter type: The type of header/footer that must be registered
<<<<<<< HEAD
    public func register(_ type: NibClassType<UITableViewHeaderFooterView>) {
=======
    func register(_ type: HeaderFooterType) {
>>>>>>> 5d515ccb
        switch type {
        case .class(let cellClass):
            self.register(cellClass, forHeaderFooterViewReuseIdentifier: type.reusableIdentifier)
        case .nib(let nib, _):
            self.register(nib, forHeaderFooterViewReuseIdentifier: type.reusableIdentifier)
        }
    }
}<|MERGE_RESOLUTION|>--- conflicted
+++ resolved
@@ -5,11 +5,7 @@
     /// Register a cell type for reuse
     ///
     /// - parameter type: The type of cell that must be registered
-<<<<<<< HEAD
-    public func register(_ type: NibClassType<UITableViewCell>) {
-=======
-    func register(_ type: CellType) {
->>>>>>> 5d515ccb
+   func register<Cell: UITableViewCell>(_ type: CellType<Cell>) {
         switch type {
         case .class(let cellClass):
             self.register(cellClass, forCellReuseIdentifier: type.reusableIdentifier)
@@ -21,11 +17,7 @@
     /// Register a header/footer type for reuse
     ///
     /// - parameter type: The type of header/footer that must be registered
-<<<<<<< HEAD
-    public func register(_ type: NibClassType<UITableViewHeaderFooterView>) {
-=======
-    func register(_ type: HeaderFooterType) {
->>>>>>> 5d515ccb
+   func register<View: UITableViewHeaderFooterView>(_ type: HeaderFooterType<View>) {
         switch type {
         case .class(let cellClass):
             self.register(cellClass, forHeaderFooterViewReuseIdentifier: type.reusableIdentifier)
