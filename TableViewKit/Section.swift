--- conflicted
+++ resolved
@@ -83,14 +83,9 @@
         if case .view(let footer) = footer {
             manager.register(type(of: footer).drawer.type)
         }
-<<<<<<< HEAD
         items.forEach { item in
             item.manager = manager
-            manager.tableView.register(type(of: item).drawer.type)
-=======
-        items.forEach {
-            manager.register(type(of: $0).drawer.type)
->>>>>>> 6aff7154
+            manager.register(type(of: item).drawer.type)
         }
     }
 
