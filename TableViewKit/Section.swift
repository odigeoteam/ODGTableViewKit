--- conflicted
+++ resolved
@@ -24,7 +24,7 @@
             return other == self
         }
         return false
-    }
+}
 }
 
 extension Section {
@@ -58,7 +58,6 @@
     /// - parameter manager: A manager where the section may have been added
     internal func register(in manager: TableViewManager) {
         if case .view(let header) = header {
-<<<<<<< HEAD
             manager.tableView.register(type(of: header).drawer.type)
         }
         if case .view(let footer) = footer {
@@ -66,15 +65,6 @@
         }
         items.forEach {
             manager.tableView.register(type(of: $0).drawer.type)
-=======
-            manager.register(header.drawer.type)
-        }
-        if case .view(let footer) = footer {
-            manager.register(footer.drawer.type)
-        }
-        items.forEach {
-            manager.register($0.drawer.type)
->>>>>>> 5d515ccb
         }
     }
 
