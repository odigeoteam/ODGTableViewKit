//
//  TableViewKitTests.swift
//  TableViewKitTests
//
//  Created by Alfredo Delli Bovi on 28/08/16.
//  Copyright © 2016 odigeo. All rights reserved.
//

import XCTest
import TableViewKit
import Nimble

@testable import TableViewKit

class TableViewKitTests: XCTestCase {

<<<<<<< HEAD
    fileprivate var tableViewManager: TableViewManager!

=======
>>>>>>> c162cf99
    override func setUp() {
        super.setUp()
    }

    override func tearDown() {
        super.tearDown()
    }

    func testAddSection() {
        let tableViewManager = TableViewManager(tableView: UITableView())

<<<<<<< HEAD
        let section = TestSection()
        tableViewManager.sections.insert(section, at: 0)
=======
        let section = HeaderFooterTitleSection()
        tableViewManager.sections.append(section)
>>>>>>> c162cf99

        expect(tableViewManager.sections.count).to(equal(1))
    }

    func testAddItem() {

        let tableViewManager = TableViewManager(tableView: UITableView())

        let item: Item = TestItem()

<<<<<<< HEAD
        let section = TestSection()
        section.items.insert(item, at: 0)
=======
        let section = HeaderFooterTitleSection()
        section.items.append(item)
>>>>>>> c162cf99

        tableViewManager.sections.insert(section, at: 0)
        
        expect(section.items.count).to(equal(1))
        expect(item.section(inManager: tableViewManager)).notTo(beNil())
    }
    
    func testConvenienceInit() {
        let tableViewManager = TableViewManager(tableView: UITableView(), sections: [HeaderFooterTitleSection()])
        
        expect(tableViewManager.sections.count).to(equal(1))
    }

}<|MERGE_RESOLUTION|>--- conflicted
+++ resolved
@@ -14,11 +14,6 @@
 
 class TableViewKitTests: XCTestCase {
 
-<<<<<<< HEAD
-    fileprivate var tableViewManager: TableViewManager!
-
-=======
->>>>>>> c162cf99
     override func setUp() {
         super.setUp()
     }
@@ -30,13 +25,8 @@
     func testAddSection() {
         let tableViewManager = TableViewManager(tableView: UITableView())
 
-<<<<<<< HEAD
-        let section = TestSection()
-        tableViewManager.sections.insert(section, at: 0)
-=======
         let section = HeaderFooterTitleSection()
         tableViewManager.sections.append(section)
->>>>>>> c162cf99
 
         expect(tableViewManager.sections.count).to(equal(1))
     }
@@ -47,13 +37,8 @@
 
         let item: Item = TestItem()
 
-<<<<<<< HEAD
-        let section = TestSection()
-        section.items.insert(item, at: 0)
-=======
         let section = HeaderFooterTitleSection()
         section.items.append(item)
->>>>>>> c162cf99
 
         tableViewManager.sections.insert(section, at: 0)
         
