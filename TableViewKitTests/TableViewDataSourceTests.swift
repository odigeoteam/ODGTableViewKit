--- conflicted
+++ resolved
@@ -45,19 +45,12 @@
         tableViewManager = TableViewManager(tableView: UITableView())
         item = TestItem()
         
-<<<<<<< HEAD
-        section = TestSection()
-        section.items.insert(item, at: 0)
-        
-        tableViewManager.sections.insert(section, at: 0)
-=======
         section = HeaderFooterTitleSection()
         section.items.append(item)
         
         tableViewManager.sections.append(section)
         
         tableViewManager.sections.append(ViewHeaderFooterSection(items: [NoHeigthItem(), StaticHeigthItem()]))
->>>>>>> c162cf99
 
     }
 
@@ -76,13 +69,8 @@
     }
     
     func testNumberOfSections() {
-<<<<<<< HEAD
         let count = self.tableViewManager.numberOfSections(in: self.tableViewManager.tableView)
-        expect(count) == 1
-=======
-        let count = self.tableViewManager.numberOfSectionsInTableView(self.tableViewManager.tableView)
-        expect(count).to(be(2))
->>>>>>> c162cf99
+        expect(count).to(equal(2))
     }
     
     func testNumberOfRowsInSection() {
@@ -96,19 +84,14 @@
     }
     
     func testTitleForFooterInSection() {
-<<<<<<< HEAD
-        let title = self.tableViewManager.tableView(tableView: self.tableViewManager.tableView, titleForFooterInSection: 0)!
-        expect(HeaderFooterView.title(title)).to(equal(section.footer))
-=======
         var title: String?
         
-        title = self.tableViewManager.tableView(self.tableViewManager.tableView, titleForFooterInSection: 0)
+        title = self.tableViewManager.tableView(tableView: self.tableViewManager.tableView, titleForFooterInSection: 0)
         expect(HeaderFooterView.title(title!)).to(equal(section.footer))
         
-        title = self.tableViewManager.tableView(self.tableViewManager.tableView, titleForFooterInSection: 1)
+        title = self.tableViewManager.tableView(tableView: self.tableViewManager.tableView, titleForFooterInSection: 1)
         expect(title).to(beNil())
 
->>>>>>> c162cf99
     }
     
     func testViewForHeaderInSection() {
@@ -117,31 +100,13 @@
     }
     
     func testViewForFooterInSection() {
-<<<<<<< HEAD
-        let view = self.tableViewManager.tableView(tableView: self.tableViewManager.tableView, viewForFooterInSection: 0)
+        var view: UIView?
+        view = self.tableViewManager.tableView(tableView: self.tableViewManager.tableView, viewForFooterInSection: 0)
         expect(view).to(beNil())
-    }
     
-    func testEstimatedHeightForRowAtIndexPath() {
-        let indexPath = IndexPath(row: 0, section: 0)
-        let height = self.tableViewManager.tableView(tableView: self.tableViewManager.tableView, estimatedHeightForRowAtIndexPath: indexPath)
-        expect(height).to(equal(44.0))
-    }
+        view = self.tableViewManager.tableView(tableView: self.tableViewManager.tableView, viewForFooterInSection: 1)
+        expect(view).notTo(beNil())
     
-    
-    func testHeightForRowAtIndexPath() {
-        let indexPath = IndexPath(row: 0, section: 0)
-        let height = self.tableViewManager.tableView(tableView: self.tableViewManager.tableView, heightForRowAtIndexPath: indexPath)
-        expect(height).to(equal(UITableViewAutomaticDimension))
-=======
-        var view: UIView?
-        view = self.tableViewManager.tableView(self.tableViewManager.tableView, viewForFooterInSection: 0)
-        expect(view).to(beNil())
-        
-        view = self.tableViewManager.tableView(self.tableViewManager.tableView, viewForFooterInSection: 1)
-        expect(view).notTo(beNil())
-
->>>>>>> c162cf99
     }
     
 }