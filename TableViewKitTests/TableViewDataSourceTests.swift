import XCTest
import TableViewKit
import Nimble

extension HeaderFooterView: Equatable {
    public static func == (lhs: HeaderFooterView, rhs: HeaderFooterView) -> Bool {
        switch (lhs, rhs) {
        case (.none, .none):
            return true
        case (.view(let lhs), .view(let rhs)):
            return lhs === rhs
        case (.title(let lhs), .title(let rhs)):
            return lhs == rhs
        default:
            return false
        }
    }
}

class HeaderFooterTitleSection: Section {
    var items: ObservableArray<Item> = []
    weak var tableViewManager: TableViewManager!
    
    internal var header: HeaderFooterView { return .title("Header") }
    internal var footer: HeaderFooterView { return .title("Footer") }

    convenience init(items: [Item]) {
        self.init()
        self.items.insert(contentsOf: items, at: 0)
    }
}

class TestDrawer: CellDrawer {
    static internal var type = CellType.class(TestCell.self)
    static internal func draw(_ cell: TestCell, with item: Item) { }
}

<<<<<<< HEAD
class TestItem: Item {
    static internal var drawer = AnyCellDrawer(TestDrawer.self)
=======
class TestItem: Item, Selectable {

    public func didSelect() {
        print("didSelect called")
    }

    internal var drawer: CellDrawer.Type = TestDrawer.self
>>>>>>> 5d515ccb
}

class TestCell: UITableViewCell, ItemCompatible {
    internal var item: Item?
}

class TableViewDataSourceTests: XCTestCase {
    
    fileprivate var tableViewManager: TableViewManager!
    
    override func setUp() {
        super.setUp()
        
        let section1 = HeaderFooterTitleSection(items: [TestItem()])
        let section2 = ViewHeaderFooterSection(items: [NoHeigthItem(), StaticHeigthItem()])
        
        tableViewManager = TableViewManager(tableView: UITableView(), sections: [section1, section2])
    }

    override func tearDown() {
        tableViewManager = nil
        super.tearDown()
    }
    
    func testCellForRow() {
        let indexPath = IndexPath(row: 0, section: 0)
        let cell = self.tableViewManager.tableView(self.tableViewManager.tableView, cellForRowAt: indexPath)
        
        expect(cell).to(beAnInstanceOf(TestCell.self))
    }
    
    func testNumberOfSections() {
        let count = self.tableViewManager.numberOfSections(in: self.tableViewManager.tableView)
        expect(count).to(equal(2))
    }
    
    func testNumberOfRowsInSection() {
        let count = self.tableViewManager.tableView(self.tableViewManager.tableView, numberOfRowsInSection: 0)
        expect(count) == 1
    }
    
    func testTitleForHeaderInSection() {
        let title = self.tableViewManager.tableView(self.tableViewManager.tableView, titleForHeaderInSection: 0)!
        let section = tableViewManager.sections.first!
        
        expect(HeaderFooterView.title(title)).to(equal(section.header))
    }
    
    func testTitleForFooterInSection() {
        var title: String?
        
        title = self.tableViewManager.tableView(self.tableViewManager.tableView, titleForFooterInSection: 0)
        
        let section = tableViewManager.sections.first!
        expect(HeaderFooterView.title(title!)).to(equal(section.footer))
        
        title = self.tableViewManager.tableView(self.tableViewManager.tableView, titleForFooterInSection: 1)
        expect(title).to(beNil())
    }
    
    func testViewForHeaderInSection() {
        let view = self.tableViewManager.tableView(self.tableViewManager.tableView, viewForHeaderInSection: 0)
        expect(view).to(beNil())
    }
    
    func testViewForFooterInSection() {
        var view: UIView?
        view = self.tableViewManager.tableView(self.tableViewManager.tableView, viewForFooterInSection: 0)
        expect(view).to(beNil())
    
        view = self.tableViewManager.tableView(self.tableViewManager.tableView, viewForFooterInSection: 1)
        expect(view).notTo(beNil())
    }
}<|MERGE_RESOLUTION|>--- conflicted
+++ resolved
@@ -35,18 +35,13 @@
     static internal func draw(_ cell: TestCell, with item: Item) { }
 }
 
-<<<<<<< HEAD
-class TestItem: Item {
+class TestItem: Item, Selectable {
     static internal var drawer = AnyCellDrawer(TestDrawer.self)
-=======
-class TestItem: Item, Selectable {
 
     public func didSelect() {
         print("didSelect called")
     }
 
-    internal var drawer: CellDrawer.Type = TestDrawer.self
->>>>>>> 5d515ccb
 }
 
 class TestCell: UITableViewCell, ItemCompatible {
